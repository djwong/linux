/*
 * perf_event_intel_cstate.c: support cstate residency counters
 *
 * Copyright (C) 2015, Intel Corp.
 * Author: Kan Liang (kan.liang@intel.com)
 *
 * This library is free software; you can redistribute it and/or
 * modify it under the terms of the GNU Library General Public
 * License as published by the Free Software Foundation; either
 * version 2 of the License, or (at your option) any later version.
 *
 * This library is distributed in the hope that it will be useful,
 * but WITHOUT ANY WARRANTY; without even the implied warranty of
 * MERCHANTABILITY or FITNESS FOR A PARTICULAR PURPOSE.  See the GNU
 * Library General Public License for more details.
 *
 */

/*
 * This file export cstate related free running (read-only) counters
 * for perf. These counters may be use simultaneously by other tools,
 * such as turbostat. However, it still make sense to implement them
 * in perf. Because we can conveniently collect them together with
 * other events, and allow to use them from tools without special MSR
 * access code.
 *
 * The events only support system-wide mode counting. There is no
 * sampling support because it is not supported by the hardware.
 *
 * According to counters' scope and category, two PMUs are registered
 * with the perf_event core subsystem.
 *  - 'cstate_core': The counter is available for each physical core.
 *    The counters include CORE_C*_RESIDENCY.
 *  - 'cstate_pkg': The counter is available for each physical package.
 *    The counters include PKG_C*_RESIDENCY.
 *
 * All of these counters are specified in the Intel® 64 and IA-32
 * Architectures Software Developer.s Manual Vol3b.
 *
 * Model specific counters:
 *	MSR_CORE_C1_RES: CORE C1 Residency Counter
 *			 perf code: 0x00
 *			 Available model: SLM,AMT
 *			 Scope: Core (each processor core has a MSR)
 *	MSR_CORE_C3_RESIDENCY: CORE C3 Residency Counter
 *			       perf code: 0x01
 *			       Available model: NHM,WSM,SNB,IVB,HSW,BDW,SKL
 *			       Scope: Core
 *	MSR_CORE_C6_RESIDENCY: CORE C6 Residency Counter
 *			       perf code: 0x02
 *			       Available model: SLM,AMT,NHM,WSM,SNB,IVB,HSW,BDW,SKL
 *			       Scope: Core
 *	MSR_CORE_C7_RESIDENCY: CORE C7 Residency Counter
 *			       perf code: 0x03
 *			       Available model: SNB,IVB,HSW,BDW,SKL
 *			       Scope: Core
 *	MSR_PKG_C2_RESIDENCY:  Package C2 Residency Counter.
 *			       perf code: 0x00
 *			       Available model: SNB,IVB,HSW,BDW,SKL
 *			       Scope: Package (physical package)
 *	MSR_PKG_C3_RESIDENCY:  Package C3 Residency Counter.
 *			       perf code: 0x01
 *			       Available model: NHM,WSM,SNB,IVB,HSW,BDW,SKL
 *			       Scope: Package (physical package)
 *	MSR_PKG_C6_RESIDENCY:  Package C6 Residency Counter.
 *			       perf code: 0x02
 *			       Available model: SLM,AMT,NHM,WSM,SNB,IVB,HSW,BDW,SKL
 *			       Scope: Package (physical package)
 *	MSR_PKG_C7_RESIDENCY:  Package C7 Residency Counter.
 *			       perf code: 0x03
 *			       Available model: NHM,WSM,SNB,IVB,HSW,BDW,SKL
 *			       Scope: Package (physical package)
 *	MSR_PKG_C8_RESIDENCY:  Package C8 Residency Counter.
 *			       perf code: 0x04
 *			       Available model: HSW ULT only
 *			       Scope: Package (physical package)
 *	MSR_PKG_C9_RESIDENCY:  Package C9 Residency Counter.
 *			       perf code: 0x05
 *			       Available model: HSW ULT only
 *			       Scope: Package (physical package)
 *	MSR_PKG_C10_RESIDENCY: Package C10 Residency Counter.
 *			       perf code: 0x06
 *			       Available model: HSW ULT only
 *			       Scope: Package (physical package)
 *
 */

#include <linux/module.h>
#include <linux/slab.h>
#include <linux/perf_event.h>
#include <asm/cpu_device_id.h>
#include "../perf_event.h"

MODULE_LICENSE("GPL");

#define DEFINE_CSTATE_FORMAT_ATTR(_var, _name, _format)		\
static ssize_t __cstate_##_var##_show(struct kobject *kobj,	\
				struct kobj_attribute *attr,	\
				char *page)			\
{								\
	BUILD_BUG_ON(sizeof(_format) >= PAGE_SIZE);		\
	return sprintf(page, _format "\n");			\
}								\
static struct kobj_attribute format_attr_##_var =		\
	__ATTR(_name, 0444, __cstate_##_var##_show, NULL)

static ssize_t cstate_get_attr_cpumask(struct device *dev,
				       struct device_attribute *attr,
				       char *buf);

/* Model -> events mapping */
struct cstate_model {
	unsigned long		core_events;
	unsigned long		pkg_events;
	unsigned long		quirks;
};

/* Quirk flags */
#define SLM_PKG_C6_USE_C7_MSR	(1UL << 0)

struct perf_cstate_msr {
	u64	msr;
	struct	perf_pmu_events_attr *attr;
};


/* cstate_core PMU */
static struct pmu cstate_core_pmu;
static bool has_cstate_core;

enum perf_cstate_core_events {
	PERF_CSTATE_CORE_C1_RES = 0,
	PERF_CSTATE_CORE_C3_RES,
	PERF_CSTATE_CORE_C6_RES,
	PERF_CSTATE_CORE_C7_RES,

	PERF_CSTATE_CORE_EVENT_MAX,
};

PMU_EVENT_ATTR_STRING(c1-residency, evattr_cstate_core_c1, "event=0x00");
PMU_EVENT_ATTR_STRING(c3-residency, evattr_cstate_core_c3, "event=0x01");
PMU_EVENT_ATTR_STRING(c6-residency, evattr_cstate_core_c6, "event=0x02");
PMU_EVENT_ATTR_STRING(c7-residency, evattr_cstate_core_c7, "event=0x03");

static struct perf_cstate_msr core_msr[] = {
	[PERF_CSTATE_CORE_C1_RES] = { MSR_CORE_C1_RES,		&evattr_cstate_core_c1 },
	[PERF_CSTATE_CORE_C3_RES] = { MSR_CORE_C3_RESIDENCY,	&evattr_cstate_core_c3 },
	[PERF_CSTATE_CORE_C6_RES] = { MSR_CORE_C6_RESIDENCY,	&evattr_cstate_core_c6 },
	[PERF_CSTATE_CORE_C7_RES] = { MSR_CORE_C7_RESIDENCY,	&evattr_cstate_core_c7 },
};

static struct attribute *core_events_attrs[PERF_CSTATE_CORE_EVENT_MAX + 1] = {
	NULL,
};

static struct attribute_group core_events_attr_group = {
	.name = "events",
	.attrs = core_events_attrs,
};

DEFINE_CSTATE_FORMAT_ATTR(core_event, event, "config:0-63");
static struct attribute *core_format_attrs[] = {
	&format_attr_core_event.attr,
	NULL,
};

static struct attribute_group core_format_attr_group = {
	.name = "format",
	.attrs = core_format_attrs,
};

static cpumask_t cstate_core_cpu_mask;
static DEVICE_ATTR(cpumask, S_IRUGO, cstate_get_attr_cpumask, NULL);

static struct attribute *cstate_cpumask_attrs[] = {
	&dev_attr_cpumask.attr,
	NULL,
};

static struct attribute_group cpumask_attr_group = {
	.attrs = cstate_cpumask_attrs,
};

static const struct attribute_group *core_attr_groups[] = {
	&core_events_attr_group,
	&core_format_attr_group,
	&cpumask_attr_group,
	NULL,
};

/* cstate_pkg PMU */
static struct pmu cstate_pkg_pmu;
static bool has_cstate_pkg;

enum perf_cstate_pkg_events {
	PERF_CSTATE_PKG_C2_RES = 0,
	PERF_CSTATE_PKG_C3_RES,
	PERF_CSTATE_PKG_C6_RES,
	PERF_CSTATE_PKG_C7_RES,
	PERF_CSTATE_PKG_C8_RES,
	PERF_CSTATE_PKG_C9_RES,
	PERF_CSTATE_PKG_C10_RES,

	PERF_CSTATE_PKG_EVENT_MAX,
};

PMU_EVENT_ATTR_STRING(c2-residency, evattr_cstate_pkg_c2, "event=0x00");
PMU_EVENT_ATTR_STRING(c3-residency, evattr_cstate_pkg_c3, "event=0x01");
PMU_EVENT_ATTR_STRING(c6-residency, evattr_cstate_pkg_c6, "event=0x02");
PMU_EVENT_ATTR_STRING(c7-residency, evattr_cstate_pkg_c7, "event=0x03");
PMU_EVENT_ATTR_STRING(c8-residency, evattr_cstate_pkg_c8, "event=0x04");
PMU_EVENT_ATTR_STRING(c9-residency, evattr_cstate_pkg_c9, "event=0x05");
PMU_EVENT_ATTR_STRING(c10-residency, evattr_cstate_pkg_c10, "event=0x06");

static struct perf_cstate_msr pkg_msr[] = {
	[PERF_CSTATE_PKG_C2_RES] = { MSR_PKG_C2_RESIDENCY,	&evattr_cstate_pkg_c2 },
	[PERF_CSTATE_PKG_C3_RES] = { MSR_PKG_C3_RESIDENCY,	&evattr_cstate_pkg_c3 },
	[PERF_CSTATE_PKG_C6_RES] = { MSR_PKG_C6_RESIDENCY,	&evattr_cstate_pkg_c6 },
	[PERF_CSTATE_PKG_C7_RES] = { MSR_PKG_C7_RESIDENCY,	&evattr_cstate_pkg_c7 },
	[PERF_CSTATE_PKG_C8_RES] = { MSR_PKG_C8_RESIDENCY,	&evattr_cstate_pkg_c8 },
	[PERF_CSTATE_PKG_C9_RES] = { MSR_PKG_C9_RESIDENCY,	&evattr_cstate_pkg_c9 },
	[PERF_CSTATE_PKG_C10_RES] = { MSR_PKG_C10_RESIDENCY,	&evattr_cstate_pkg_c10 },
};

static struct attribute *pkg_events_attrs[PERF_CSTATE_PKG_EVENT_MAX + 1] = {
	NULL,
};

static struct attribute_group pkg_events_attr_group = {
	.name = "events",
	.attrs = pkg_events_attrs,
};

DEFINE_CSTATE_FORMAT_ATTR(pkg_event, event, "config:0-63");
static struct attribute *pkg_format_attrs[] = {
	&format_attr_pkg_event.attr,
	NULL,
};
static struct attribute_group pkg_format_attr_group = {
	.name = "format",
	.attrs = pkg_format_attrs,
};

static cpumask_t cstate_pkg_cpu_mask;

static const struct attribute_group *pkg_attr_groups[] = {
	&pkg_events_attr_group,
	&pkg_format_attr_group,
	&cpumask_attr_group,
	NULL,
};

static ssize_t cstate_get_attr_cpumask(struct device *dev,
				       struct device_attribute *attr,
				       char *buf)
{
	struct pmu *pmu = dev_get_drvdata(dev);

	if (pmu == &cstate_core_pmu)
		return cpumap_print_to_pagebuf(true, buf, &cstate_core_cpu_mask);
	else if (pmu == &cstate_pkg_pmu)
		return cpumap_print_to_pagebuf(true, buf, &cstate_pkg_cpu_mask);
	else
		return 0;
}

static int cstate_pmu_event_init(struct perf_event *event)
{
	u64 cfg = event->attr.config;
	int cpu;

	if (event->attr.type != event->pmu->type)
		return -ENOENT;

	/* unsupported modes and filters */
	if (event->attr.exclude_user   ||
	    event->attr.exclude_kernel ||
	    event->attr.exclude_hv     ||
	    event->attr.exclude_idle   ||
	    event->attr.exclude_host   ||
	    event->attr.exclude_guest  ||
	    event->attr.sample_period) /* no sampling */
		return -EINVAL;

	if (event->cpu < 0)
		return -EINVAL;

	if (event->pmu == &cstate_core_pmu) {
		if (cfg >= PERF_CSTATE_CORE_EVENT_MAX)
			return -EINVAL;
		if (!core_msr[cfg].attr)
			return -EINVAL;
		event->hw.event_base = core_msr[cfg].msr;
		cpu = cpumask_any_and(&cstate_core_cpu_mask,
				      topology_sibling_cpumask(event->cpu));
	} else if (event->pmu == &cstate_pkg_pmu) {
		if (cfg >= PERF_CSTATE_PKG_EVENT_MAX)
			return -EINVAL;
		if (!pkg_msr[cfg].attr)
			return -EINVAL;
		event->hw.event_base = pkg_msr[cfg].msr;
		cpu = cpumask_any_and(&cstate_pkg_cpu_mask,
				      topology_core_cpumask(event->cpu));
	} else {
		return -ENOENT;
	}

	if (cpu >= nr_cpu_ids)
		return -ENODEV;

	event->cpu = cpu;
	event->hw.config = cfg;
	event->hw.idx = -1;
	return 0;
}

static inline u64 cstate_pmu_read_counter(struct perf_event *event)
{
	u64 val;

	rdmsrl(event->hw.event_base, val);
	return val;
}

static void cstate_pmu_event_update(struct perf_event *event)
{
	struct hw_perf_event *hwc = &event->hw;
	u64 prev_raw_count, new_raw_count;

again:
	prev_raw_count = local64_read(&hwc->prev_count);
	new_raw_count = cstate_pmu_read_counter(event);

	if (local64_cmpxchg(&hwc->prev_count, prev_raw_count,
			    new_raw_count) != prev_raw_count)
		goto again;

	local64_add(new_raw_count - prev_raw_count, &event->count);
}

static void cstate_pmu_event_start(struct perf_event *event, int mode)
{
	local64_set(&event->hw.prev_count, cstate_pmu_read_counter(event));
}

static void cstate_pmu_event_stop(struct perf_event *event, int mode)
{
	cstate_pmu_event_update(event);
}

static void cstate_pmu_event_del(struct perf_event *event, int mode)
{
	cstate_pmu_event_stop(event, PERF_EF_UPDATE);
}

static int cstate_pmu_event_add(struct perf_event *event, int mode)
{
	if (mode & PERF_EF_START)
		cstate_pmu_event_start(event, mode);

	return 0;
}

/*
 * Check if exiting cpu is the designated reader. If so migrate the
 * events when there is a valid target available
 */
static void cstate_cpu_exit(int cpu)
{
	unsigned int target;

	if (has_cstate_core &&
	    cpumask_test_and_clear_cpu(cpu, &cstate_core_cpu_mask)) {

		target = cpumask_any_but(topology_sibling_cpumask(cpu), cpu);
		/* Migrate events if there is a valid target */
		if (target < nr_cpu_ids) {
			cpumask_set_cpu(target, &cstate_core_cpu_mask);
			perf_pmu_migrate_context(&cstate_core_pmu, cpu, target);
		}
	}

	if (has_cstate_pkg &&
	    cpumask_test_and_clear_cpu(cpu, &cstate_pkg_cpu_mask)) {

		target = cpumask_any_but(topology_core_cpumask(cpu), cpu);
		/* Migrate events if there is a valid target */
		if (target < nr_cpu_ids) {
			cpumask_set_cpu(target, &cstate_pkg_cpu_mask);
			perf_pmu_migrate_context(&cstate_pkg_pmu, cpu, target);
		}
	}
}

static void cstate_cpu_init(int cpu)
{
	unsigned int target;

	/*
	 * If this is the first online thread of that core, set it in
	 * the core cpu mask as the designated reader.
	 */
	target = cpumask_any_and(&cstate_core_cpu_mask,
				 topology_sibling_cpumask(cpu));

	if (has_cstate_core && target >= nr_cpu_ids)
		cpumask_set_cpu(cpu, &cstate_core_cpu_mask);

	/*
	 * If this is the first online thread of that package, set it
	 * in the package cpu mask as the designated reader.
	 */
	target = cpumask_any_and(&cstate_pkg_cpu_mask,
				 topology_core_cpumask(cpu));
	if (has_cstate_pkg && target >= nr_cpu_ids)
		cpumask_set_cpu(cpu, &cstate_pkg_cpu_mask);
}

static int cstate_cpu_notifier(struct notifier_block *self,
			       unsigned long action, void *hcpu)
{
	unsigned int cpu = (long)hcpu;

	switch (action & ~CPU_TASKS_FROZEN) {
	case CPU_STARTING:
		cstate_cpu_init(cpu);
		break;
	case CPU_DOWN_PREPARE:
		cstate_cpu_exit(cpu);
		break;
	default:
		break;
	}
	return NOTIFY_OK;
}

static struct notifier_block cstate_cpu_nb = {
	.notifier_call	= cstate_cpu_notifier,
	.priority       = CPU_PRI_PERF + 1,
};

static struct pmu cstate_core_pmu = {
	.attr_groups	= core_attr_groups,
	.name		= "cstate_core",
	.task_ctx_nr	= perf_invalid_context,
	.event_init	= cstate_pmu_event_init,
	.add		= cstate_pmu_event_add,
	.del		= cstate_pmu_event_del,
	.start		= cstate_pmu_event_start,
	.stop		= cstate_pmu_event_stop,
	.read		= cstate_pmu_event_update,
	.capabilities	= PERF_PMU_CAP_NO_INTERRUPT,
};

static struct pmu cstate_pkg_pmu = {
	.attr_groups	= pkg_attr_groups,
	.name		= "cstate_pkg",
	.task_ctx_nr	= perf_invalid_context,
	.event_init	= cstate_pmu_event_init,
	.add		= cstate_pmu_event_add,
	.del		= cstate_pmu_event_del,
	.start		= cstate_pmu_event_start,
	.stop		= cstate_pmu_event_stop,
	.read		= cstate_pmu_event_update,
	.capabilities	= PERF_PMU_CAP_NO_INTERRUPT,
};

static const struct cstate_model nhm_cstates __initconst = {
	.core_events		= BIT(PERF_CSTATE_CORE_C3_RES) |
				  BIT(PERF_CSTATE_CORE_C6_RES),

	.pkg_events		= BIT(PERF_CSTATE_PKG_C3_RES) |
				  BIT(PERF_CSTATE_PKG_C6_RES) |
				  BIT(PERF_CSTATE_PKG_C7_RES),
};

static const struct cstate_model snb_cstates __initconst = {
	.core_events		= BIT(PERF_CSTATE_CORE_C3_RES) |
				  BIT(PERF_CSTATE_CORE_C6_RES) |
				  BIT(PERF_CSTATE_CORE_C7_RES),

	.pkg_events		= BIT(PERF_CSTATE_PKG_C2_RES) |
				  BIT(PERF_CSTATE_PKG_C3_RES) |
				  BIT(PERF_CSTATE_PKG_C6_RES) |
				  BIT(PERF_CSTATE_PKG_C7_RES),
};

static const struct cstate_model hswult_cstates __initconst = {
	.core_events		= BIT(PERF_CSTATE_CORE_C3_RES) |
				  BIT(PERF_CSTATE_CORE_C6_RES) |
				  BIT(PERF_CSTATE_CORE_C7_RES),

	.pkg_events		= BIT(PERF_CSTATE_PKG_C2_RES) |
				  BIT(PERF_CSTATE_PKG_C3_RES) |
				  BIT(PERF_CSTATE_PKG_C6_RES) |
				  BIT(PERF_CSTATE_PKG_C7_RES) |
				  BIT(PERF_CSTATE_PKG_C8_RES) |
				  BIT(PERF_CSTATE_PKG_C9_RES) |
				  BIT(PERF_CSTATE_PKG_C10_RES),
};

static const struct cstate_model slm_cstates __initconst = {
	.core_events		= BIT(PERF_CSTATE_CORE_C1_RES) |
				  BIT(PERF_CSTATE_CORE_C6_RES),

	.pkg_events		= BIT(PERF_CSTATE_PKG_C6_RES),
	.quirks			= SLM_PKG_C6_USE_C7_MSR,
};

#define X86_CSTATES_MODEL(model, states)				\
	{ X86_VENDOR_INTEL, 6, model, X86_FEATURE_ANY, (unsigned long) &(states) }

static const struct x86_cpu_id intel_cstates_match[] __initconst = {
	X86_CSTATES_MODEL(30, nhm_cstates),    /* 45nm Nehalem              */
	X86_CSTATES_MODEL(26, nhm_cstates),    /* 45nm Nehalem-EP           */
	X86_CSTATES_MODEL(46, nhm_cstates),    /* 45nm Nehalem-EX           */

	X86_CSTATES_MODEL(37, nhm_cstates),    /* 32nm Westmere             */
	X86_CSTATES_MODEL(44, nhm_cstates),    /* 32nm Westmere-EP          */
	X86_CSTATES_MODEL(47, nhm_cstates),    /* 32nm Westmere-EX          */

	X86_CSTATES_MODEL(42, snb_cstates),    /* 32nm SandyBridge          */
	X86_CSTATES_MODEL(45, snb_cstates),    /* 32nm SandyBridge-E/EN/EP  */

	X86_CSTATES_MODEL(58, snb_cstates),    /* 22nm IvyBridge            */
	X86_CSTATES_MODEL(62, snb_cstates),    /* 22nm IvyBridge-EP/EX      */

	X86_CSTATES_MODEL(60, snb_cstates),    /* 22nm Haswell Core         */
	X86_CSTATES_MODEL(63, snb_cstates),    /* 22nm Haswell Server       */
	X86_CSTATES_MODEL(70, snb_cstates),    /* 22nm Haswell + GT3e       */

	X86_CSTATES_MODEL(69, hswult_cstates), /* 22nm Haswell ULT          */

	X86_CSTATES_MODEL(55, slm_cstates),    /* 22nm Atom Silvermont      */
	X86_CSTATES_MODEL(77, slm_cstates),    /* 22nm Atom Avoton/Rangely  */
	X86_CSTATES_MODEL(76, slm_cstates),    /* 22nm Atom Airmont         */

	X86_CSTATES_MODEL(61, snb_cstates),    /* 14nm Broadwell Core-M     */
	X86_CSTATES_MODEL(86, snb_cstates),    /* 14nm Broadwell Xeon D     */
	X86_CSTATES_MODEL(71, snb_cstates),    /* 14nm Broadwell + GT3e     */
	X86_CSTATES_MODEL(79, snb_cstates),    /* 14nm Broadwell Server     */

	X86_CSTATES_MODEL(78, snb_cstates),    /* 14nm Skylake Mobile       */
	X86_CSTATES_MODEL(94, snb_cstates),    /* 14nm Skylake Desktop      */
	{ },
};
MODULE_DEVICE_TABLE(x86cpu, intel_cstates_match);

/*
 * Probe the cstate events and insert the available one into sysfs attrs
 * Return false if there are no available events.
 */
static bool __init cstate_probe_msr(const unsigned long evmsk, int max,
                                   struct perf_cstate_msr *msr,
                                   struct attribute **attrs)
{
	bool found = false;
	unsigned int bit;
	u64 val;

	for (bit = 0; bit < max; bit++) {
		if (test_bit(bit, &evmsk) && !rdmsrl_safe(msr[bit].msr, &val)) {
			*attrs++ = &msr[bit].attr->attr.attr;
			found = true;
		} else {
			msr[bit].attr = NULL;
		}
	}
	*attrs = NULL;

	return found;
}

static int __init cstate_probe(const struct cstate_model *cm)
{
	/* SLM has different MSR for PKG C6 */
	if (cm->quirks & SLM_PKG_C6_USE_C7_MSR)
		pkg_msr[PERF_CSTATE_PKG_C6_RES].msr = MSR_PKG_C7_RESIDENCY;

	has_cstate_core = cstate_probe_msr(cm->core_events,
					   PERF_CSTATE_CORE_EVENT_MAX,
					   core_msr, core_events_attrs);

	has_cstate_pkg = cstate_probe_msr(cm->pkg_events,
					  PERF_CSTATE_PKG_EVENT_MAX,
					  pkg_msr, pkg_events_attrs);

	return (has_cstate_core || has_cstate_pkg) ? 0 : -ENODEV;
}

static inline void cstate_cleanup(void)
{
	if (has_cstate_core)
		perf_pmu_unregister(&cstate_core_pmu);

	if (has_cstate_pkg)
		perf_pmu_unregister(&cstate_pkg_pmu);
}

static int __init cstate_init(void)
{
	int cpu, err;

	cpu_notifier_register_begin();
	for_each_online_cpu(cpu)
		cstate_cpu_init(cpu);

	if (has_cstate_core) {
		err = perf_pmu_register(&cstate_core_pmu, cstate_core_pmu.name, -1);
		if (err) {
			has_cstate_core = false;
			pr_info("Failed to register cstate core pmu\n");
			goto out;
		}
	}

	if (has_cstate_pkg) {
		err = perf_pmu_register(&cstate_pkg_pmu, cstate_pkg_pmu.name, -1);
		if (err) {
			has_cstate_pkg = false;
			pr_info("Failed to register cstate pkg pmu\n");
			cstate_cleanup();
			goto out;
		}
	}
	__register_cpu_notifier(&cstate_cpu_nb);
out:
	cpu_notifier_register_done();
	return err;
}

static int __init cstate_pmu_init(void)
{
	const struct x86_cpu_id *id;
	int err;

	if (boot_cpu_has(X86_FEATURE_HYPERVISOR))
<<<<<<< HEAD
=======
		return -ENODEV;

	id = x86_match_cpu(intel_cstates_match);
	if (!id)
>>>>>>> 970442c5
		return -ENODEV;

	err = cstate_probe((const struct cstate_model *) id->driver_data);
	if (err)
		return err;

	return cstate_init();
}
module_init(cstate_pmu_init);

static void __exit cstate_pmu_exit(void)
{
	cpu_notifier_register_begin();
	__unregister_cpu_notifier(&cstate_cpu_nb);
	cstate_cleanup();
	cpu_notifier_register_done();
}
module_exit(cstate_pmu_exit);<|MERGE_RESOLUTION|>--- conflicted
+++ resolved
@@ -635,13 +635,10 @@
 	int err;
 
 	if (boot_cpu_has(X86_FEATURE_HYPERVISOR))
-<<<<<<< HEAD
-=======
 		return -ENODEV;
 
 	id = x86_match_cpu(intel_cstates_match);
 	if (!id)
->>>>>>> 970442c5
 		return -ENODEV;
 
 	err = cstate_probe((const struct cstate_model *) id->driver_data);
